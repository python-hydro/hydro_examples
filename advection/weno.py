import numpy
from matplotlib import pyplot
import advection
import weno_coefficients
from scipy.integrate import ode

from numba import jit


@jit
def weno(order, q):
    """
    Do WENO reconstruction

    Parameters
    ----------

    order : int
        The stencil width
    q : numpy array
        Scalar data to reconstruct

    Returns
    -------

    qL : numpy array
        Reconstructed data - boundary points are zero
    """
    C = weno_coefficients.C_all[order]
    a = weno_coefficients.a_all[order]
    sigma = weno_coefficients.sigma_all[order]

    qL = numpy.zeros_like(q)
    beta = numpy.zeros((order, len(q)))
    w = numpy.zeros_like(beta)
    np = len(q) - 2 * order
    epsilon = 1e-16
    for i in range(order, np+order):
        q_stencils = numpy.zeros(order)
        alpha = numpy.zeros(order)
        for k in range(order):
            for l in range(order):
                for m in range(l+1):
                    beta[k, i] += sigma[k, l, m] * q[i+k-l] * q[i+k-m]
            alpha[k] = C[k] / (epsilon + beta[k, i]**2)
            for l in range(order):
                q_stencils[k] += a[k, l] * q[i+k-l]
        w[:, i] = alpha / numpy.sum(alpha)
        qL[i] = numpy.dot(w[:, i], q_stencils)

    return qL


def weno_M(order, q):
    """
    Do WENOM reconstruction following Gerolymos equation (18)

    Parameters
    ----------

    order : int
        The stencil width
    q : numpy array
        Scalar data to reconstruct

    Returns
    -------

    qL : numpy array
        Reconstructed data - boundary points are zero
    """
    C = weno_coefficients.C_all[order]
    a = weno_coefficients.a_all[order]
    sigma = weno_coefficients.sigma_all[order]

    qL = numpy.zeros_like(q)
    beta = numpy.zeros((order, len(q)))
    w = numpy.zeros_like(beta)
    np = len(q) - 2 * order
    epsilon = 1e-16
    for i in range(order, np+order):
        q_stencils = numpy.zeros(order)
        alpha_JS = numpy.zeros(order)
        for k in range(order):
            for l in range(order):
                for m in range(l+1):
                    beta[k, i] += sigma[k, l, m] * q[i+k-l] * q[i+k-m]
            alpha_JS[k] = C[k] / (epsilon + beta[k, i]**2)
            for l in range(order):
                q_stencils[k] += a[k, l] * q[i+k-l]
        w_JS = alpha_JS / numpy.sum(alpha_JS)
        alpha = w_JS * (C + C**2 - 3 * C * w_JS + w_JS**2) / \
                       (C**2 + w_JS * (1 - 2 * C))
        w[:, i] = alpha / numpy.sum(alpha)
        qL[i] = numpy.dot(w[:, i], q_stencils)

    return qL


class WENOSimulation(advection.Simulation):

    def __init__(self, grid, u, C=0.8, weno_order=3):
        self.grid = grid
        self.t = 0.0  # simulation time
        self.u = u    # the constant advective velocity
        self.C = C    # CFL number
        self.weno_order = weno_order

    def init_cond(self, type="tophat"):
        """ initialize the data """
        if type == "sine_sine":
            self.grid.a[:] = numpy.sin(numpy.pi*self.grid.x -
                       numpy.sin(numpy.pi*self.grid.x) / numpy.pi)
        else:
            super().init_cond(type)

    @jit
    def rk_substep(self):
        
        g = self.grid
        g.fill_BCs()
        f = self.u * g.a
        alpha = abs(self.u)
        fp = (f + alpha * g.a) / 2
        fm = (f - alpha * g.a) / 2
        fpr = g.scratch_array()
        fml = g.scratch_array()
        flux = g.scratch_array()
        fpr[1:] = weno(self.weno_order, fp[:-1])
        fml[-1::-1] = weno(self.weno_order, fm[-1::-1])
        flux[1:-1] = fpr[1:-1] + fml[1:-1]
        rhs = g.scratch_array()
        rhs[1:-1] = 1/g.dx * (flux[1:-1] - flux[2:])
        return rhs

    @jit
    def evolve(self, num_periods=1):
        """ evolve the linear advection equation using RK4 """
        self.t = 0.0
        g = self.grid

        tmax = num_periods*self.period()

        # main evolution loop
        while self.t < tmax:

            # fill the boundary conditions
            g.fill_BCs()

            # get the timestep
            dt = self.timestep()

            if self.t + dt > tmax:
                dt = tmax - self.t

            # RK4
            # Store the data at the start of the step
            a_start = g.a.copy()
            k1 = dt * self.rk_substep()
            g.a = a_start + k1 / 2
            k2 = dt * self.rk_substep()
            g.a = a_start + k2 / 2
            k3 = dt * self.rk_substep()
            g.a = a_start + k3
            k4 = dt * self.rk_substep()
            g.a = a_start + (k1 + 2 * (k2 + k3) + k4) / 6

            self.t += dt

    def evolve_scipy(self, num_periods=1):
        """ evolve the linear advection equation using RK4 """
        self.t = 0.0
        g = self.grid

        def rk_substep_scipy(t, y):
            # Periodic BCs
            y[:g.ng] = y[-2*g.ng:-g.ng]
            y[-g.ng:] = y[g.ng:2*g.ng]
            f = self.u * y
            alpha = abs(self.u)
            fp = (f + alpha * y) / 2
            fm = (f - alpha * y) / 2
            fpr = g.scratch_array()
            fml = g.scratch_array()
            flux = g.scratch_array()
            fpr[1:] = weno(self.weno_order, fp[:-1])
            fml[-1::-1] = weno(self.weno_order, fm[-1::-1])
            flux[1:-1] = fpr[1:-1] + fml[1:-1]
            rhs = g.scratch_array()
            rhs[1:-1] = 1/g.dx * (flux[1:-1] - flux[2:])
            return rhs

        tmax = num_periods*self.period()
        r = ode(rk_substep_scipy).set_integrator('dop853')
        r.set_initial_value(g.a, 0)
        dt = self.timestep()

        # main evolution loop
        while r.successful() and r.t < tmax:
            dt = min(dt, tmax - r.t)
            r.integrate(r.t+dt)
        g.a[:] = r.y


class WENOMSimulation(WENOSimulation):

    def rk_substep(self):

        g = self.grid
        g.fill_BCs()
        f = self.u * g.a
        alpha = abs(self.u)
        fp = (f + alpha * g.a) / 2
        fm = (f - alpha * g.a) / 2
        fpr = g.scratch_array()
        fml = g.scratch_array()
        flux = g.scratch_array()
        fpr[1:] = weno_M(self.weno_order, fp[:-1])
        fml[-1::-1] = weno_M(self.weno_order, fm[-1::-1])
        flux[1:-1] = fpr[1:-1] + fml[1:-1]
        rhs = g.scratch_array()
        rhs[1:-1] = 1/g.dx * (flux[1:-1] - flux[2:])
        return rhs

    def evolve_scipy(self, num_periods=1):
        """ evolve the linear advection equation using scipy """
        self.t = 0.0
        g = self.grid

        def rk_substep_scipy(t, y):
            # Periodic BCs
            y[:g.ng] = y[-2*g.ng:-g.ng]
            y[-g.ng:] = y[g.ng:2*g.ng]
            f = self.u * y
            alpha = abs(self.u)
            fp = (f + alpha * y) / 2
            fm = (f - alpha * y) / 2
            fpr = g.scratch_array()
            fml = g.scratch_array()
            flux = g.scratch_array()
            fpr[1:] = weno_M(self.weno_order, fp[:-1])
            fml[-1::-1] = weno_M(self.weno_order, fm[-1::-1])
            flux[1:-1] = fpr[1:-1] + fml[1:-1]
            rhs = g.scratch_array()
            rhs[1:-1] = 1/g.dx * (flux[1:-1] - flux[2:])
            return rhs

        tmax = num_periods*self.period()
        r = ode(rk_substep_scipy).set_integrator('dop853')
        r.set_initial_value(g.a, 0)
        dt = self.timestep()

        # main evolution loop
        while r.successful() and r.t < tmax:
            dt = min(dt, tmax - r.t)
            r.integrate(r.t+dt)
        g.a[:] = r.y


if __name__ == "__main__":


    # -------------------------------------------------------------------------
    # compute WENO3 case

    xmin = 0.0
    xmax = 1.0
    nx = 64
    order = 3
    ng = order+1

    g = advection.Grid1d(nx, ng, xmin=xmin, xmax=xmax)

    u = 1.0

    s = WENOSimulation(g, u, C=0.5, weno_order=3)

    s.init_cond("gaussian")
    ainit = s.grid.a.copy()

    s.evolve(num_periods=1)

    pyplot.plot(g.x[g.ilo:g.ihi+1], ainit[g.ilo:g.ihi+1],
                ls=":", label="exact")

    pyplot.plot(g.x[g.ilo:g.ihi+1], g.a[g.ilo:g.ihi+1],
<<<<<<< HEAD
                label="WENO3")

#    #-------------------------------------------------------------------------
#    # convergence test
#    # Note that WENO schemes with standard weights lose convergence at
#    # critical points. For high degree critical points they lose more orders.
#    # The suggestion in Gerolymos is that you may expect to drop down to
#    # order r-1 in the limit.
#    # The Gaussian has all odd derivatives vanishing at the origin, so
#    # the higher order schemes will lose accuracy.
#    # For the Gaussian:
#    # This shows clean 5th order convergence for r=3
#    # But for r=4-6 the best you get is ~6th order, and 5th order is more
#    # realistic
#    # For sin(x - sin(x)) type data Gerolymos expects better results
#    # But the problem actually appears to be the time integrator
#    # Switching to Dormand-Price 8th order from scipy (a hack) will make it
#    # work for all cases. With sin(.. sin) data you get 2r - 2 thanks to
#    # the one critical point.
#    
#    problem = "sine_sine"
#
#    xmin =-1.0
#    xmax = 1.0
##    orders = [4]
#    orders = [3, 4, 5, 6]
##    N1 = [2**4*3**i//2**i for i in range(5)]
##    N2 = [2**5*3**i//2**i for i in range(6)]
##    N3 = [3**4*4**i//3**i for i in range(5)]
##    N4 = [2**(4+i) for i in range(4)]
##    N = numpy.unique(numpy.array(N1+N2+N3+N4, dtype=numpy.int))
##    N.sort()
##    N = [32, 64, 128, 256, 512]
##    N = [32, 64, 128]
#    N = [24, 32, 54, 64, 81, 108, 128]
#
#    errs = []
#    errsM = []
#
#    u = 1.0
#
#    colors="bygrc"
#
#    for order in orders:
#        ng = order+1
#        errs.append([])
#        errsM.append([])
#        for nx in N:
#            print(order, nx)
#            gu = advection.Grid1d(nx, ng, xmin=xmin, xmax=xmax)
#            su = WENOSimulation(gu, u, C=0.5, weno_order=order)
##            guM = advection.Grid1d(nx, ng, xmin=xmin, xmax=xmax)
##            suM = WENOMSimulation(guM, u, C=0.5, weno_order=order)
#        
#            su.init_cond("sine_sine")
##            suM.init_cond("sine_sine")
#            ainit = su.grid.a.copy()
#        
#            su.evolve_scipy(num_periods=1)
##            suM.evolve_scipy(num_periods=1)
#        
#            errs[-1].append(gu.norm(gu.a - ainit))
##            errsM[-1].append(guM.norm(guM.a - ainit))
#    
#    pyplot.clf()
#    N = numpy.array(N, dtype=numpy.float64)
#    for n_order, order in enumerate(orders):
#        pyplot.scatter(N, errs[n_order],
#                       color=colors[n_order],
#                       label=r"WENO, $r={}$".format(order))
##        pyplot.scatter(N, errsM[n_order],
##                       color=colors[n_order],
##                       label=r"WENOM, $r={}$".format(order))
#        pyplot.plot(N, errs[n_order][0]*(N[0]/N)**(2*order-2),
#                    linestyle="--", color=colors[n_order],
#                    label=r"$\mathcal{{O}}(\Delta x^{{{}}})$".format(2*order-2))
##    pyplot.plot(N, errs[n_order][len(N)-1]*(N[len(N)-1]/N)**4,
##                color="k", label=r"$\mathcal{O}(\Delta x^4)$")
#
#    ax = pyplot.gca()
#    ax.set_ylim(numpy.min(errs)/5, numpy.max(errs)*5)
#    ax.set_xscale('log')
#    ax.set_yscale('log')
#
#    pyplot.xlabel("N")
#    pyplot.ylabel(r"$\| a^\mathrm{final} - a^\mathrm{init} \|_2$",
#               fontsize=16)
#
#    pyplot.legend(frameon=False)
#    pyplot.savefig("weno-converge-sine-sine.pdf")
##    pyplot.show()
=======
             label="WENO3")
    
    
    #-------------------------------------------------------------------------
    # convergence test
    # Note that WENO schemes with standard weights lose convergence at
    # critical points. For high degree critical points they lose more orders.
    # The suggestion in Gerolymos is that you may expect to drop down to
    # order r-1 in the limit.
    #
    # For the odd r values and using sine initial data we can get optimal
    # convergence using 8th order time integration. For other cases the
    # results are not so nice.    
>>>>>>> a480adbc
    
#-------------- RK4    
    
    problem = "gaussian"

    xmin = 0.0
    xmax = 1.0
    orders = [3, 5]
    N = [54, 64, 81, 108, 128]

    errs = []

    u = 1.0

    colors="brc"

    for order in orders:
        ng = order+1
        errs.append([])
        for nx in N:
            print(order, nx)
            gu = advection.Grid1d(nx, ng, xmin=xmin, xmax=xmax)
            su = WENOSimulation(gu, u, C=0.5, weno_order=order)
        
            su.init_cond("gaussian")
            ainit = su.grid.a.copy()
        
            su.evolve(num_periods=5)
        
            errs[-1].append(gu.norm(gu.a - ainit, norm=2))
    
    pyplot.clf()
    N = numpy.array(N, dtype=numpy.float64)
    for n_order, order in enumerate(orders):
        pyplot.scatter(N, errs[n_order],
                       color=colors[n_order],
                       label=r"WENO, $r={}$".format(order))
    pyplot.plot(N, errs[0][-1]*(N[-1]/N)**(5),
                linestyle="--", color=colors[0],
                label=r"$\mathcal{{O}}(\Delta x^{{{}}})$".format(5))
    pyplot.plot(N, errs[n_order][len(N)-1]*(N[len(N)-1]/N)**4,
                color="k", label=r"$\mathcal{O}(\Delta x^4)$")

    ax = pyplot.gca()
    ax.set_ylim(numpy.min(errs)/5, numpy.max(errs)*5)
    ax.set_xscale('log')
    ax.set_yscale('log')

    pyplot.xlabel("N")
    pyplot.ylabel(r"$\| a^\mathrm{final} - a^\mathrm{init} \|_2$",
               fontsize=16)
    pyplot.title("Convergence of Gaussian, RK4")

    pyplot.legend(frameon=False)
    pyplot.savefig("weno-converge-gaussian-rk4.pdf")
    pyplot.show()
    
#-------------- Sine wave, 8th order time integrator    
    
    problem = "sine"

    xmin = 0.0
    xmax = 1.0
    orders = [3, 5, 7]
    N = [24, 32, 54, 64, 81, 108, 128]

    errs = []
    errsM = []

    u = 1.0

    colors="bygrc"

    for order in orders:
        ng = order+1
        errs.append([])
        errsM.append([])
        for nx in N:
            print(order, nx)
            gu = advection.Grid1d(nx, ng, xmin=xmin, xmax=xmax)
            su = WENOSimulation(gu, u, C=0.5, weno_order=order)
        
            su.init_cond("sine")
            ainit = su.grid.a.copy()
        
            su.evolve_scipy(num_periods=5)
            errs[-1].append(gu.norm(gu.a - ainit, norm=2))
    
    pyplot.clf()
    N = numpy.array(N, dtype=numpy.float64)
    for n_order, order in enumerate(orders):
        pyplot.scatter(N, errs[n_order],
                       color=colors[n_order],
                       label=r"WENO, $r={}$".format(order))
        pyplot.plot(N, errs[n_order][0]*(N[0]/N)**(2*order-1),
                    linestyle="--", color=colors[n_order],
                    label=r"$\mathcal{{O}}(\Delta x^{{{}}})$".format(2*order-1))

    ax = pyplot.gca()
    ax.set_ylim(numpy.min(errs)/5, numpy.max(errs)*5)
    ax.set_xscale('log')
    ax.set_yscale('log')

    pyplot.xlabel("N")
    pyplot.ylabel(r"$\| a^\mathrm{final} - a^\mathrm{init} \|_2$",
               fontsize=16)
    pyplot.title("Convergence of sine wave, DOPRK8")

    lgd = ax.legend(bbox_to_anchor=(1.05, 1), loc=2, borderaxespad=0.)
    pyplot.savefig("weno-converge-sine.pdf", 
                   bbox_extra_artists=(lgd,), bbox_inches='tight')
    pyplot.show()
    <|MERGE_RESOLUTION|>--- conflicted
+++ resolved
@@ -116,7 +116,7 @@
 
     @jit
     def rk_substep(self):
-        
+
         g = self.grid
         g.fill_BCs()
         f = self.u * g.a
@@ -284,102 +284,9 @@
                 ls=":", label="exact")
 
     pyplot.plot(g.x[g.ilo:g.ihi+1], g.a[g.ilo:g.ihi+1],
-<<<<<<< HEAD
-                label="WENO3")
-
-#    #-------------------------------------------------------------------------
-#    # convergence test
-#    # Note that WENO schemes with standard weights lose convergence at
-#    # critical points. For high degree critical points they lose more orders.
-#    # The suggestion in Gerolymos is that you may expect to drop down to
-#    # order r-1 in the limit.
-#    # The Gaussian has all odd derivatives vanishing at the origin, so
-#    # the higher order schemes will lose accuracy.
-#    # For the Gaussian:
-#    # This shows clean 5th order convergence for r=3
-#    # But for r=4-6 the best you get is ~6th order, and 5th order is more
-#    # realistic
-#    # For sin(x - sin(x)) type data Gerolymos expects better results
-#    # But the problem actually appears to be the time integrator
-#    # Switching to Dormand-Price 8th order from scipy (a hack) will make it
-#    # work for all cases. With sin(.. sin) data you get 2r - 2 thanks to
-#    # the one critical point.
-#    
-#    problem = "sine_sine"
-#
-#    xmin =-1.0
-#    xmax = 1.0
-##    orders = [4]
-#    orders = [3, 4, 5, 6]
-##    N1 = [2**4*3**i//2**i for i in range(5)]
-##    N2 = [2**5*3**i//2**i for i in range(6)]
-##    N3 = [3**4*4**i//3**i for i in range(5)]
-##    N4 = [2**(4+i) for i in range(4)]
-##    N = numpy.unique(numpy.array(N1+N2+N3+N4, dtype=numpy.int))
-##    N.sort()
-##    N = [32, 64, 128, 256, 512]
-##    N = [32, 64, 128]
-#    N = [24, 32, 54, 64, 81, 108, 128]
-#
-#    errs = []
-#    errsM = []
-#
-#    u = 1.0
-#
-#    colors="bygrc"
-#
-#    for order in orders:
-#        ng = order+1
-#        errs.append([])
-#        errsM.append([])
-#        for nx in N:
-#            print(order, nx)
-#            gu = advection.Grid1d(nx, ng, xmin=xmin, xmax=xmax)
-#            su = WENOSimulation(gu, u, C=0.5, weno_order=order)
-##            guM = advection.Grid1d(nx, ng, xmin=xmin, xmax=xmax)
-##            suM = WENOMSimulation(guM, u, C=0.5, weno_order=order)
-#        
-#            su.init_cond("sine_sine")
-##            suM.init_cond("sine_sine")
-#            ainit = su.grid.a.copy()
-#        
-#            su.evolve_scipy(num_periods=1)
-##            suM.evolve_scipy(num_periods=1)
-#        
-#            errs[-1].append(gu.norm(gu.a - ainit))
-##            errsM[-1].append(guM.norm(guM.a - ainit))
-#    
-#    pyplot.clf()
-#    N = numpy.array(N, dtype=numpy.float64)
-#    for n_order, order in enumerate(orders):
-#        pyplot.scatter(N, errs[n_order],
-#                       color=colors[n_order],
-#                       label=r"WENO, $r={}$".format(order))
-##        pyplot.scatter(N, errsM[n_order],
-##                       color=colors[n_order],
-##                       label=r"WENOM, $r={}$".format(order))
-#        pyplot.plot(N, errs[n_order][0]*(N[0]/N)**(2*order-2),
-#                    linestyle="--", color=colors[n_order],
-#                    label=r"$\mathcal{{O}}(\Delta x^{{{}}})$".format(2*order-2))
-##    pyplot.plot(N, errs[n_order][len(N)-1]*(N[len(N)-1]/N)**4,
-##                color="k", label=r"$\mathcal{O}(\Delta x^4)$")
-#
-#    ax = pyplot.gca()
-#    ax.set_ylim(numpy.min(errs)/5, numpy.max(errs)*5)
-#    ax.set_xscale('log')
-#    ax.set_yscale('log')
-#
-#    pyplot.xlabel("N")
-#    pyplot.ylabel(r"$\| a^\mathrm{final} - a^\mathrm{init} \|_2$",
-#               fontsize=16)
-#
-#    pyplot.legend(frameon=False)
-#    pyplot.savefig("weno-converge-sine-sine.pdf")
-##    pyplot.show()
-=======
              label="WENO3")
-    
-    
+
+
     #-------------------------------------------------------------------------
     # convergence test
     # Note that WENO schemes with standard weights lose convergence at
@@ -389,11 +296,10 @@
     #
     # For the odd r values and using sine initial data we can get optimal
     # convergence using 8th order time integration. For other cases the
-    # results are not so nice.    
->>>>>>> a480adbc
-    
-#-------------- RK4    
-    
+    # results are not so nice.
+
+#-------------- RK4
+
     problem = "gaussian"
 
     xmin = 0.0
@@ -414,14 +320,14 @@
             print(order, nx)
             gu = advection.Grid1d(nx, ng, xmin=xmin, xmax=xmax)
             su = WENOSimulation(gu, u, C=0.5, weno_order=order)
-        
+
             su.init_cond("gaussian")
             ainit = su.grid.a.copy()
-        
+
             su.evolve(num_periods=5)
-        
+
             errs[-1].append(gu.norm(gu.a - ainit, norm=2))
-    
+
     pyplot.clf()
     N = numpy.array(N, dtype=numpy.float64)
     for n_order, order in enumerate(orders):
@@ -447,9 +353,9 @@
     pyplot.legend(frameon=False)
     pyplot.savefig("weno-converge-gaussian-rk4.pdf")
     pyplot.show()
-    
-#-------------- Sine wave, 8th order time integrator    
-    
+
+#-------------- Sine wave, 8th order time integrator
+
     problem = "sine"
 
     xmin = 0.0
@@ -472,13 +378,13 @@
             print(order, nx)
             gu = advection.Grid1d(nx, ng, xmin=xmin, xmax=xmax)
             su = WENOSimulation(gu, u, C=0.5, weno_order=order)
-        
+
             su.init_cond("sine")
             ainit = su.grid.a.copy()
-        
+
             su.evolve_scipy(num_periods=5)
             errs[-1].append(gu.norm(gu.a - ainit, norm=2))
-    
+
     pyplot.clf()
     N = numpy.array(N, dtype=numpy.float64)
     for n_order, order in enumerate(orders):
@@ -500,7 +406,6 @@
     pyplot.title("Convergence of sine wave, DOPRK8")
 
     lgd = ax.legend(bbox_to_anchor=(1.05, 1), loc=2, borderaxespad=0.)
-    pyplot.savefig("weno-converge-sine.pdf", 
+    pyplot.savefig("weno-converge-sine.pdf",
                    bbox_extra_artists=(lgd,), bbox_inches='tight')
-    pyplot.show()
-    +    pyplot.show()